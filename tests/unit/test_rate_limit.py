"""Test for prawcore.Sessions module."""
from copy import copy
from unittest.mock import patch

import pytest

from prawcore.rate_limit import RateLimiter

from . import UnitTest


class TestRateLimiter(UnitTest):
    @pytest.fixture
    def rate_limiter(self):
        rate_limiter = RateLimiter()
        rate_limiter.next_request_timestamp = 100
        return rate_limiter

    @staticmethod
    def _headers(remaining, used, reset):
        return {
            "x-ratelimit-remaining": str(float(remaining)),
            "x-ratelimit-used": str(used),
            "x-ratelimit-reset": str(reset),
        }

<<<<<<< HEAD
    def setup(self):
        self.rate_limiter = RateLimiter(window_size=600)
        self.rate_limiter.next_request_timestamp = 100

    @patch("time.sleep")
=======
>>>>>>> 3071a8d9
    @patch("time.time")
    @patch("time.sleep")
    def test_delay(self, mock_sleep, mock_time, rate_limiter):
        mock_time.return_value = 1
        rate_limiter.delay()
        assert mock_time.called
        mock_sleep.assert_called_with(99)

    @patch("time.time")
    @patch("time.sleep")
    def test_delay__no_sleep_when_time_in_past(
        self, mock_sleep, mock_time, rate_limiter
    ):
        mock_time.return_value = 101
        rate_limiter.delay()
        assert mock_time.called
        assert not mock_sleep.called

    @patch("time.sleep")
    def test_delay__no_sleep_when_time_is_not_set(self, mock_sleep, rate_limiter):
        rate_limiter.delay()
        assert not mock_sleep.called

    @patch("time.time")
    @patch("time.sleep")
    def test_delay__no_sleep_when_times_match(
        self, mock_sleep, mock_time, rate_limiter
    ):
        mock_time.return_value = 100
        rate_limiter.delay()
        assert mock_time.called
        assert not mock_sleep.called

    @patch("time.time")
    def test_update__compute_delay_with_no_previous_info(self, mock_time, rate_limiter):
        mock_time.return_value = 100
        rate_limiter.update(self._headers(60, 100, 60))
        assert rate_limiter.remaining == 60
        assert rate_limiter.used == 100
        assert rate_limiter.next_request_timestamp == 100

    @patch("time.time")
    def test_update__compute_delay_with_single_client(self, mock_time, rate_limiter):
        rate_limiter.remaining = 61
        mock_time.return_value = 100
        rate_limiter.update(self._headers(50, 100, 60))
        assert rate_limiter.remaining == 50
        assert rate_limiter.used == 100
        assert rate_limiter.next_request_timestamp == 106.66666666666667

    @patch("time.time")
    def test_update__compute_delay_with_six_clients(self, mock_time, rate_limiter):
        rate_limiter.remaining = 66
        mock_time.return_value = 100
        rate_limiter.update(self._headers(60, 100, 72))
        assert rate_limiter.remaining == 60
        assert rate_limiter.used == 100
        assert rate_limiter.next_request_timestamp == 107.5

    @patch("time.time")
<<<<<<< HEAD
    def test_update__compute_delay_with_single_client(self, mock_time):
        self.rate_limiter.remaining = 61
        self.rate_limiter.window_size = 150
        mock_time.return_value = 100
        self.rate_limiter.update(self._headers(50, 100, 60))
        assert self.rate_limiter.remaining == 50
        assert self.rate_limiter.used == 100
        assert self.rate_limiter.next_request_timestamp == 110

    @patch("time.time")
    def test_update__compute_delay_with_six_clients(self, mock_time):
        self.rate_limiter.remaining = 66
        self.rate_limiter.window_size = 180
        mock_time.return_value = 100
        self.rate_limiter.update(self._headers(60, 100, 72))
        assert self.rate_limiter.remaining == 60
        assert self.rate_limiter.used == 100
        assert self.rate_limiter.next_request_timestamp == 104.5

    def test_update__no_change_without_headers(self):
        prev = copy(self.rate_limiter)
        self.rate_limiter.update({})
        assert prev.remaining == self.rate_limiter.remaining
        assert prev.used == self.rate_limiter.used
        assert self.rate_limiter.next_request_timestamp == prev.next_request_timestamp

    def test_update__values_change_without_headers(self):
        self.rate_limiter.remaining = 10
        self.rate_limiter.used = 99
        self.rate_limiter.update({})
        assert self.rate_limiter.remaining == 9
        assert self.rate_limiter.used == 100
=======
    def test_update__compute_delay_with_window_set(self, mock_time, rate_limiter):
        rate_limiter.window_size = 550
        mock_time.return_value = 100
        rate_limiter.update(self._headers(599, 1, 600))
        assert rate_limiter.remaining == 599
        assert rate_limiter.used == 1
        assert rate_limiter.next_request_timestamp == 101

    @patch("time.time")
    def test_update__delay_full_time_with_negative_remaining(
        self, mock_time, rate_limiter
    ):
        mock_time.return_value = 37
        rate_limiter.remaining = -1
        rate_limiter.update(self._headers(0, 100, 13))
        assert rate_limiter.remaining == 0
        assert rate_limiter.used == 100
        assert rate_limiter.next_request_timestamp == 50

    @patch("time.time")
    def test_update__delay_full_time_with_zero_remaining(self, mock_time, rate_limiter):
        mock_time.return_value = 37
        rate_limiter.remaining = 0
        rate_limiter.update(self._headers(0, 100, 13))
        assert rate_limiter.remaining == 0
        assert rate_limiter.used == 100
        assert rate_limiter.next_request_timestamp == 50

    def test_update__no_change_without_headers(self, rate_limiter):
        prev = copy(rate_limiter)
        rate_limiter.update({})
        assert prev.remaining == rate_limiter.remaining
        assert prev.used == rate_limiter.used
        assert rate_limiter.next_request_timestamp == prev.next_request_timestamp

    def test_update__values_change_without_headers(self, rate_limiter):
        rate_limiter.remaining = 10
        rate_limiter.used = 99
        rate_limiter.update({})
        assert rate_limiter.remaining == 9
        assert rate_limiter.used == 100
>>>>>>> 3071a8d9
<|MERGE_RESOLUTION|>--- conflicted
+++ resolved
@@ -24,14 +24,10 @@
             "x-ratelimit-reset": str(reset),
         }
 
-<<<<<<< HEAD
     def setup(self):
         self.rate_limiter = RateLimiter(window_size=600)
         self.rate_limiter.next_request_timestamp = 100
 
-    @patch("time.sleep")
-=======
->>>>>>> 3071a8d9
     @patch("time.time")
     @patch("time.sleep")
     def test_delay(self, mock_sleep, mock_time, rate_limiter):
@@ -92,40 +88,6 @@
         assert rate_limiter.next_request_timestamp == 107.5
 
     @patch("time.time")
-<<<<<<< HEAD
-    def test_update__compute_delay_with_single_client(self, mock_time):
-        self.rate_limiter.remaining = 61
-        self.rate_limiter.window_size = 150
-        mock_time.return_value = 100
-        self.rate_limiter.update(self._headers(50, 100, 60))
-        assert self.rate_limiter.remaining == 50
-        assert self.rate_limiter.used == 100
-        assert self.rate_limiter.next_request_timestamp == 110
-
-    @patch("time.time")
-    def test_update__compute_delay_with_six_clients(self, mock_time):
-        self.rate_limiter.remaining = 66
-        self.rate_limiter.window_size = 180
-        mock_time.return_value = 100
-        self.rate_limiter.update(self._headers(60, 100, 72))
-        assert self.rate_limiter.remaining == 60
-        assert self.rate_limiter.used == 100
-        assert self.rate_limiter.next_request_timestamp == 104.5
-
-    def test_update__no_change_without_headers(self):
-        prev = copy(self.rate_limiter)
-        self.rate_limiter.update({})
-        assert prev.remaining == self.rate_limiter.remaining
-        assert prev.used == self.rate_limiter.used
-        assert self.rate_limiter.next_request_timestamp == prev.next_request_timestamp
-
-    def test_update__values_change_without_headers(self):
-        self.rate_limiter.remaining = 10
-        self.rate_limiter.used = 99
-        self.rate_limiter.update({})
-        assert self.rate_limiter.remaining == 9
-        assert self.rate_limiter.used == 100
-=======
     def test_update__compute_delay_with_window_set(self, mock_time, rate_limiter):
         rate_limiter.window_size = 550
         mock_time.return_value = 100
@@ -166,5 +128,4 @@
         rate_limiter.used = 99
         rate_limiter.update({})
         assert rate_limiter.remaining == 9
-        assert rate_limiter.used == 100
->>>>>>> 3071a8d9
+        assert rate_limiter.used == 100