"""prawcore.sessions: Provides prawcore.Session and prawcore.session."""
import logging
import random
import time
from abc import ABC, abstractmethod
from copy import deepcopy
from typing import TYPE_CHECKING, Any, Dict, List, Optional, Tuple, Union
from urllib.parse import urljoin

from requests.exceptions import ChunkedEncodingError, ConnectionError, ReadTimeout
from requests.status_codes import codes

from .auth import BaseAuthorizer
from .const import TIMEOUT, WINDOW_SIZE
from .exceptions import (
    BadJSON,
    BadRequest,
    Conflict,
    InvalidInvocation,
    NotFound,
    Redirect,
    RequestException,
    ServerError,
    SpecialError,
    TooLarge,
    TooManyRequests,
    UnavailableForLegalReasons,
    URITooLong,
)
from .rate_limit import RateLimiter
from .util import authorization_error_class

if TYPE_CHECKING:
    from io import BufferedReader

    from requests.models import Response

    from .auth import Authorizer
    from .requestor import Requestor

log = logging.getLogger(__package__)


class RetryStrategy(ABC):
    """An abstract class for scheduling request retries.

    The strategy controls both the number and frequency of retry attempts.

    Instances of this class are immutable.

    """

    @abstractmethod
    def _sleep_seconds(self) -> Optional[float]:
        pass

    def sleep(self) -> None:
        """Sleep until we are ready to attempt the request."""
        sleep_seconds = self._sleep_seconds()
        if sleep_seconds is not None:
            message = f"Sleeping: {sleep_seconds:0.2f} seconds prior to retry"
            log.debug(message)
            time.sleep(sleep_seconds)


class Session(object):
    """The low-level connection interface to Reddit's API."""

    RETRY_EXCEPTIONS = (ChunkedEncodingError, ConnectionError, ReadTimeout)
    RETRY_STATUSES = {
        520,
        522,
        codes["bad_gateway"],
        codes["gateway_timeout"],
        codes["internal_server_error"],
        codes["request_timeout"],
        codes["service_unavailable"],
    }
    STATUS_EXCEPTIONS = {
        codes["bad_gateway"]: ServerError,
        codes["bad_request"]: BadRequest,
        codes["conflict"]: Conflict,
        codes["found"]: Redirect,
        codes["forbidden"]: authorization_error_class,
        codes["gateway_timeout"]: ServerError,
        codes["internal_server_error"]: ServerError,
        codes["media_type"]: SpecialError,
        codes["moved_permanently"]: Redirect,
        codes["not_found"]: NotFound,
        codes["request_entity_too_large"]: TooLarge,
        codes["request_uri_too_large"]: URITooLong,
        codes["service_unavailable"]: ServerError,
        codes["too_many_requests"]: TooManyRequests,
        codes["unauthorized"]: authorization_error_class,
        codes[
            "unavailable_for_legal_reasons"
        ]: UnavailableForLegalReasons,  # Cloudflare's status (not named in requests)
        520: ServerError,
        522: ServerError,
    }
    SUCCESS_STATUSES = {codes["accepted"], codes["created"], codes["ok"]}

    @staticmethod
    def _log_request(
        data: Optional[List[Tuple[str, str]]],
        method: str,
        params: Dict[str, int],
        url: str,
    ) -> None:
        log.debug(f"Fetching: {method} {url} at {time.time()}")
        log.debug(f"Data: {data}")
        log.debug(f"Params: {params}")

    @property
    def _requestor(self) -> "Requestor":
        return self._authorizer._authenticator._requestor

    def __enter__(self) -> "Session":
        """Allow this object to be used as a context manager."""
        return self

    def __exit__(self, *_args) -> None:
        """Allow this object to be used as a context manager."""
        self.close()

    def __init__(
        self,
        authorizer: Optional[BaseAuthorizer],
        window_size: int = WINDOW_SIZE,
    ) -> None:
        """Prepare the connection to Reddit's API.

        :param authorizer: An instance of :class:`.Authorizer`.
        :param window_size: The size of the rate limit reset window in seconds.

        """
        if not isinstance(authorizer, BaseAuthorizer):
            raise InvalidInvocation(f"invalid Authorizer: {authorizer}")
        self._authorizer = authorizer
        self._rate_limiter = RateLimiter(window_size)
        self._retry_strategy_class = FiniteRetryStrategy

    def _do_retry(
        self,
        data: List[Tuple[str, Any]],
        files: Dict[str, "BufferedReader"],
        json: Dict[str, Any],
        method: str,
        params: Dict[str, int],
        response: Optional["Response"],
        retry_strategy_state: "FiniteRetryStrategy",
        saved_exception: Optional[Exception],
        timeout: float,
        url: str,
    ) -> Optional[Union[Dict[str, Any], str]]:
        if saved_exception:
            status = repr(saved_exception)
        else:
            status = response.status_code
        log.warning(f"Retrying due to {status} status: {method} {url}")
        return self._request_with_retries(
            data=data,
            files=files,
            json=json,
            method=method,
            params=params,
            timeout=timeout,
            url=url,
            retry_strategy_state=retry_strategy_state.consume_available_retry(),
            # noqa: E501
        )

    def _make_request(
        self,
        data: List[Tuple[str, Any]],
        files: Dict[str, "BufferedReader"],
        json: Dict[str, Any],
        method: str,
        params: Dict[str, Any],
        retry_strategy_state: "FiniteRetryStrategy",
        timeout: float,
        url: str,
    ) -> Union[Tuple["Response", None], Tuple[None, Exception]]:
        try:
            response = self._rate_limiter.call(
                self._requestor.request,
                self._set_header_callback,
                method,
                url,
                allow_redirects=False,
                data=data,
                files=files,
                json=json,
                params=params,
                timeout=timeout,
            )
            log.debug(
                f"Response: {response.status_code}"
                f" ({response.headers.get('content-length')} bytes)"
                f" ({response.headers.get('x-ratelimit-reset')}:"
                f"{response.headers.get('x-ratelimit-remaining')}:"
                f"{response.headers.get('x-ratelimit-used')} ratelimit) at {time.time()}"
            )
            return response, None
        except RequestException as exception:
            if (
                not retry_strategy_state.should_retry_on_failure()
                or not isinstance(  # noqa: E501
                    exception.original_exception, self.RETRY_EXCEPTIONS
                )
            ):
                raise
            return None, exception.original_exception

    def _request_with_retries(
        self,
        data: List[Tuple[str, Any]],
        files: Dict[str, "BufferedReader"],
        json: Dict[str, Any],
        method: str,
        params: Dict[str, int],
        timeout: float,
        url: str,
        retry_strategy_state: Optional["FiniteRetryStrategy"] = None,
    ) -> Optional[Union[Dict[str, Any], str]]:
        if retry_strategy_state is None:
            retry_strategy_state = self._retry_strategy_class()

        retry_strategy_state.sleep()
        self._log_request(data, method, params, url)
        response, saved_exception = self._make_request(
            data,
            files,
            json,
            method,
            params,
            retry_strategy_state,
            timeout,
            url,
        )

        do_retry = False
        if response is not None and response.status_code == codes["unauthorized"]:
            self._authorizer._clear_access_token()
            if hasattr(self._authorizer, "refresh"):
                do_retry = True

        if retry_strategy_state.should_retry_on_failure() and (
            do_retry or response is None or response.status_code in self.RETRY_STATUSES
        ):
            return self._do_retry(
                data,
                files,
                json,
                method,
                params,
                response,
                retry_strategy_state,
                saved_exception,
                timeout,
                url,
            )
        elif response.status_code in self.STATUS_EXCEPTIONS:
            raise self.STATUS_EXCEPTIONS[response.status_code](response)
        elif response.status_code == codes["no_content"]:
            return
        assert (
            response.status_code in self.SUCCESS_STATUSES
        ), f"Unexpected status code: {response.status_code}"
        if response.headers.get("content-length") == "0":
            return ""
        try:
            return response.json()
        except ValueError:
            raise BadJSON(response)

    def _set_header_callback(self) -> Dict[str, str]:
        if not self._authorizer.is_valid() and hasattr(self._authorizer, "refresh"):
            self._authorizer.refresh()
        return {"Authorization": f"bearer {self._authorizer.access_token}"}

    def close(self) -> None:
        """Close the session and perform any clean up."""
        self._requestor.close()

    def request(
        self,
        method: str,
        path: str,
        data: Optional[Dict[str, Any]] = None,
        files: Optional[Dict[str, "BufferedReader"]] = None,
        json: Optional[Dict[str, Any]] = None,
        params: Optional[Dict[str, Any]] = None,
        timeout: float = TIMEOUT,
    ) -> Optional[Union[Dict[str, Any], str]]:
        """Return the json content from the resource at ``path``.

        :param method: The request verb. E.g., ``"GET"``, ``"POST"``, ``"PUT"``.
        :param path: The path of the request. This path will be combined with the
            ``oauth_url`` of the Requestor.
        :param data: Dictionary, bytes, or file-like object to send in the body of the
            request.
        :param files: Dictionary, mapping ``filename`` to file-like object.
        :param json: Object to be serialized to JSON in the body of the request.
        :param params: The query parameters to send with the request.
        :param timeout: Specifies a particular timeout, in seconds.

        Automatically refreshes the access token if it becomes invalid and a refresh
        token is available.

        :raises: :class:`.InvalidInvocation` in such a case if a refresh token is not
            available.

        """
        params = deepcopy(params) or {}
        params["raw_json"] = 1
        if isinstance(data, dict):
            data = deepcopy(data)
            data["api_type"] = "json"
            data = sorted(data.items())
        if isinstance(json, dict):
            json = deepcopy(json)
            json["api_type"] = "json"
        url = urljoin(self._requestor.oauth_url, path)
        return self._request_with_retries(
            data=data,
            files=files,
            json=json,
            method=method,
            params=params,
            timeout=timeout,
            url=url,
        )


def session(
    authorizer: "Authorizer" = None,
    window_size: int = WINDOW_SIZE,
) -> Session:
    """Return a :class:`.Session` instance.

    :param authorizer: An instance of :class:`.Authorizer`.
    :param window_size: The size of the rate limit reset window in seconds.

    """
<<<<<<< HEAD
    return Session(authorizer=authorizer, window_size=window_size)
=======
    return Session(authorizer=authorizer)


class FiniteRetryStrategy(RetryStrategy):
    """A ``RetryStrategy`` that retries requests a finite number of times."""

    def __init__(self, retries: int = 3) -> None:
        """Initialize the strategy.

        :param retries: Number of times to attempt a request (default: ``3``).

        """
        self._retries = retries

    def _sleep_seconds(self) -> Optional[float]:
        if self._retries < 3:
            base = 0 if self._retries == 2 else 2
            return base + 2 * random.random()
        return None

    def consume_available_retry(self) -> "FiniteRetryStrategy":
        """Allow one fewer retry."""
        return type(self)(self._retries - 1)

    def should_retry_on_failure(self) -> bool:
        """Return ``True`` if and only if the strategy will allow another retry."""
        return self._retries > 1
>>>>>>> 3071a8d9
<|MERGE_RESOLUTION|>--- conflicted
+++ resolved
@@ -343,10 +343,7 @@
     :param window_size: The size of the rate limit reset window in seconds.
 
     """
-<<<<<<< HEAD
     return Session(authorizer=authorizer, window_size=window_size)
-=======
-    return Session(authorizer=authorizer)
 
 
 class FiniteRetryStrategy(RetryStrategy):
@@ -372,5 +369,4 @@
 
     def should_retry_on_failure(self) -> bool:
         """Return ``True`` if and only if the strategy will allow another retry."""
-        return self._retries > 1
->>>>>>> 3071a8d9
+        return self._retries > 1